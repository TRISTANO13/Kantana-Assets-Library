--- conflicted
+++ resolved
@@ -46,7 +46,6 @@
 API and Nginx for the built frontend).
 
 1. **Prepare an assets folder on your machine** (for example
-<<<<<<< HEAD
    `C:\AssetsLibrary`) and add a few test files. In Docker Desktop go to
    **Settings → Resources → File Sharing** and make sure the drive or directory
    that contains this folder is shared, otherwise containers cannot read it.
@@ -63,15 +62,7 @@
    The value can point to any host folder that Docker Desktop is allowed to
    share. It will be mounted read-only inside the backend container at
    `/assets`.
-=======
-   `C:\AssetsLibrary`). The backend will read-only mount this folder inside the
-   container. Place a few test files inside to verify everything works.
-2. **Clone the repository** and open a terminal in its root.
-3. **Adjust the volume mapping if necessary.** By default the compose file maps
-   a local `./assets` directory. You can either create that directory next to
-   the compose file or edit the `volumes` entry so it points to your own folder
-   (e.g. `C:\\AssetsLibrary:/assets:ro`).
->>>>>>> 401c8b57
+   
 4. **Launch the stack** with Docker Desktop:
 
    ```bash
